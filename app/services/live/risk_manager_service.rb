--- conflicted
+++ resolved
@@ -1512,13 +1512,9 @@
     # @return [Boolean] true if exit was triggered, false otherwise
     def check_all_exit_conditions(position, tracker, exit_engine)
       # Use rule engine if available, otherwise fallback to legacy methods
-<<<<<<< HEAD
-      return check_exit_conditions_with_rule_engine(position, tracker, exit_engine) if rule_engine_available?
-=======
       if rule_engine_available?
         return check_exit_conditions_with_rule_engine(position, tracker, exit_engine)
       end
->>>>>>> 38e7af15
 
       # Legacy fallback (backwards compatibility)
       check_all_exit_conditions_legacy(position, tracker, exit_engine)
@@ -1673,7 +1669,6 @@
           current_time: Time.current,
           trading_session: TradingSession::Service
         )
-<<<<<<< HEAD
 
         # Check underlying exit rule
         underlying_rule = rule_engine.find_rule(Risk::Rules::UnderlyingExitRule)
@@ -1695,29 +1690,6 @@
           end
         end
 
-=======
-
-        # Check underlying exit rule
-        underlying_rule = rule_engine.find_rule(Risk::Rules::UnderlyingExitRule)
-        if underlying_rule&.enabled?
-          underlying_result = underlying_rule.evaluate(context)
-          if underlying_result.exit?
-            dispatch_exit(exit_engine, tracker, underlying_result.reason)
-            return
-          end
-        end
-
-        # Check bracket limit rule
-        bracket_rule = rule_engine.find_rule(Risk::Rules::BracketLimitRule)
-        if bracket_rule&.enabled?
-          bracket_result = bracket_rule.evaluate(context)
-          if bracket_result.exit?
-            dispatch_exit(exit_engine, tracker, bracket_result.reason)
-            return
-          end
-        end
-
->>>>>>> 38e7af15
         # Check peak drawdown rule (replaces TrailingEngine peak-drawdown check)
         peak_drawdown_rule = rule_engine.find_rule(Risk::Rules::PeakDrawdownRule)
         if peak_drawdown_rule&.enabled?
